"""
Integration tests with a live browser running the site
"""

import os
import time
from datetime import datetime

from django.contrib.staticfiles.testing import StaticLiveServerTestCase
from django.db.models import BooleanField
from django.urls import reverse
from selenium import webdriver
from selenium.common.exceptions import WebDriverException
from selenium.webdriver.common.by import By
from selenium.webdriver.support.ui import Select

from common.testUtils import TestHelpers
from common.viewUtils import get_script_to_disable_animations
from visualizer.models import JsonConfig
from visualizer.tests import filenames

TestHelpers.silence_logging_spam()


class LiveServerTestBaseClass(StaticLiveServerTestCase):
    """ Tests that launch a selenium browser """
    # TODO -- this used to work on any port, now saucelabs only works on 8000?
    port = 8000

    def __init__(self, *args, **kwargs):
        self.isUsingSauceLabs = False
        super().__init__(*args, **kwargs)

    def setUp(self):
        """ Creates the selenium browser. If on CI, connects to SauceLabs """
        super().setUp()
        if self.isUsingSauceLabs:
            username = os.environ["SAUCE_USERNAME"]
            accessKey = os.environ["SAUCE_ACCESS_KEY"]

            options = webdriver.ChromeOptions()
            options.browser_version = '92'
            options.platform_name = 'Windows 10'

            sauceOptions = {}
            sauceOptions['username'] = username
            sauceOptions['accessKey'] = accessKey
            sauceOptions['build'] = os.environ["HEROKU_TEST_RUN_ID"]
            sauceOptions['name'] = self._testMethodName + ":" + os.environ["HEROKU_TEST_RUN_BRANCH"]
            sauceOptions["seleniumVersion"] = "4.10.0"
            sauceOptions["tunnelName"] = "sc-proxy-tunnel-" + os.environ["HEROKU_TEST_RUN_ID"]
            sauceOptions["tags"] = ["CI"]
            sauceOptions["idleTimeout"] = 60
            sauceOptions["maxDuration"] = 1200
            sauceOptions["screenResolution"] = "1280x1024"
            sauceOptions["captureHtml"] = True
            sauceOptions["webdriverRemoteQuietExceptions"] = False
            sauceOptions["videoUploadOnPass"] = False
            options.set_capability('sauce:options', sauceOptions)

            seleniumEndpoint = f"https://{username}:{accessKey}@ondemand.saucelabs.com:443/wd/hub"
            self.browser = webdriver.Remote(command_executor=seleniumEndpoint, options=options)
        else:
            self.browser = TestHelpers.get_headless_browser()
            self.browser.set_window_size(1280, 1024)

        self.browser.implicitly_wait(10)
        self._screenshotCount = 0

        self.user = TestHelpers.login(self.client)
        self._add_login_cookie_to_browser()

    def tearDown(self):
        """ Destroys the selenium browser """
        # Must have no errors at end of test
        self._assert_log_len(0)

        if self.isUsingSauceLabs:
            sauceResult = "passed" if not self._has_test_failed() else "failed"
            self.browser.execute_script(f"sauce:job-result={sauceResult}")

        TestHelpers.logout(self.client)

        self.browser.quit()
        super().tearDown()

    def _add_login_cookie_to_browser(self):
        """ After logging in, the browser must also get the cookie """
        cookie = self.client.cookies['sessionid']
        self.browser.get(self.live_server_url)
        self.browser.add_cookie(
            {'name': 'sessionid', 'value': cookie.value, 'secure': False, 'path': '/'})

    def _has_test_failed(self):
        """ helper for tearDown to check if the test has failed """
        if hasattr(self._outcome, 'errors'):
            # Python <3.11
            errors = self._outcome.errors
        else:
            # Python 3.11+
            result = self._outcome.result
            errors = result.errors + result.failures

        for _, error in errors:
            if error:
                return True
        return False

    def _get_log(self):
        """ Returns and clears the console log """
        return self.browser.get_log('browser')

    def _assert_log_len(self, num):
        """ Asserts the log contains num elements, or prints out what's in the log.
            Then Clears the log. """
        try:
            log = self._get_log()
        except WebDriverException:
            print("Cannot read log - for somme reason, this only works on travis.")
            if not os.environ['RCVIS_HOST'] == 'localhost':
                raise

            # Always succeeds on localhost :(
            return

        # Remove the message created by _add_login_cookie_to_browser
        log = [l for l in log if 'Unrecognized feature: \'clipboard-write\'.' not in l['message']]

        # This happens sporadically, and seems to happen between tests and cause a random
        # test to fail. Doesn't happen on SauceLabs, only headless browsers.
        log = [l for l in log if '\'window.webkitStorageInfo\' is deprecated.' not in l['message']]

        # This happens on the chromedriver used on 2021-11-17
        log = [l for l in log if 'ch-ua-bitness' not in l['message']]

        # This happens on the chromedriver used on 2022-01-27
        log = [l for l in log if 'ch-ua-full-version-list' not in l['message']]

        # This happens on the chromedriver used on 2022-11-29
        log = [l for l in log if 'ch-ua-wow64' not in l['message']]

        # This happens on the chromedriver used on 2023-05-18
        log = [l for l in log if 'ch-ua-form-factor' not in l['message']]

        # This happens on the chromedriver used on 2024-03-18
        log = [l for l in log if 'Third-party cookie will be blocked' not in l['message']]

        # This happens on saucelabs
        log = [l for l in log if 'favicon.ico - Failed to load resource' not in l['message']]

        # This happens on the chromedriver used on 2025-04-11
        log = [
            l for l in log if
            " Uncaught TypeError: Cannot set properties of undefined (setting 'width')"
            not in l['message']]

        if len(log) != num:
            print("Log information: ", log)

        self.assertEqual(len(log), num)

    def _make_url(self, url):
        """ Creates an absolute url using the current server URL """
        if not url.startswith('/'):
            url = '/' + url
        return f"{self.live_server_url}{url}"

    def _disable_all_animations(self):
        """ Disables transitions on the current page """
        self.browser.execute_script(get_script_to_disable_animations())

    def _disable_bargraph_slider_timer(self):
        """
        Changes the timeBetweenStepsMs to 0 to run through animation.
        """
        self.browser.execute_script(
            "if (barchartRoundPlayer) { barchartRoundPlayer.setTimeBetweenStepsMs(0); };\
             if (roundPlayer) { roundPlayer.setTimeBetweenStepsMs(0); };")

    @classmethod
    def _ensure_eventually_asserts(cls, assertion):
        """ Waits up to waitTimeSeconds for the assertion to be true """
        sleepInterval = 0.1
        maxWaitTimeSeconds = 2.0
        tic = datetime.now()
        while True:
            try:
                assertion()
                return True
            except AssertionError:
                toc = datetime.now()
                if (toc - tic).seconds > maxWaitTimeSeconds:
                    raise

                time.sleep(sleepInterval)
                sleepInterval *= 1.5

    def open(self, url, prependServer=True, expectedErrorCount=0):
        """ Opens the given file. If prepend_server is true, turns it into an absolute URL """
        if prependServer:
            url = self._make_url(url)
        self.browser.get(url)
        self._assert_log_len(expectedErrorCount)

    @classmethod
    def _get_json_config_default_bools(cls):
        """ Returns a dict of all the default bools of JsonConfig """
        allKeys = JsonConfig.get_all_non_auto_fields()
        values = {}
        for key in allKeys:
            field = JsonConfig._meta.get_field(key)
            if isinstance(field, BooleanField):
                values[key] = field.get_default()
        return values

    def _upload(self, jsonFilename, sidecarFilename=None, additionalArgs=None):
        """
        Uploads the given local files. The sidecar file is optional.
        After upload, follows the redirect.
        """
        values = self._get_json_config_default_bools()

        with open(jsonFilename, 'rb') as jsonFileObject:
            values['jsonFile'] = jsonFileObject
            if additionalArgs is not None:
                # Merge additional args
                values.update(additionalArgs)

            if sidecarFilename is None:
                response = self.client.post('/upload.html', values)
            else:
                with open(sidecarFilename, 'r', encoding='utf-8') as sidecarFileObject:
                    values['candidateSidecarFile'] = sidecarFileObject
                    response = self.client.post('/upload.html', values)

        if response.status_code == 302:
            self.open(response['location'], prependServer=True)
        else:
            print(response.status_code, response.content)

    def _upload_something_if_needed(self):
        """
        If nothing is uploaded, uploads a file.
        Otherwise, just loads the visualization of the last-uploaded object.
        """
        try:
            objects = JsonConfig.objects.latest('-id')
        except JsonConfig.DoesNotExist:
            self._upload(filenames.MULTIWINNER)
            return

        self.open(reverse('visualize', args=(objects[0].slug,)))
        self._assert_log_len(0)

    def _go_to_tab(self, tabId):
        self.browser.find_elements(By.ID, tabId)[0].click()

    def _debug_screenshot(self):
        """ Saves a screenshot in the current directory for debugging """
        # First, ensure we're not connected to SauceLabs: this is only for local debugging.
        assert not self.isUsingSauceLabs

        # Save a screenshot
        filename = f'screenshot_{self._screenshotCount}.png'
        self.browser.save_screenshot(filename)
        self._screenshotCount += 1

    def _go_to_round_by_clicking(self, round_i):
        """
        Helper to trigger going to a specific round in the player
        """
        # Cancel animation by clicking on round_i'th element element
        container = self.browser.find_element(By.ID, 'bargraph-slider-container')
<<<<<<< HEAD
        tick = container.find_elements(By.CLASS_NAME, 'slider-item')[round_i]

        # Note - need an action chain because the first tick isn't actually receiving the click,
        # the slider itself handles it, and selenium throws ElementClickInterceptedException
        ActionChains(self.browser).move_to_element(tick) \
            .click(tick) \
            .perform()
=======
        selectEl = container.find_element(By.CSS_SELECTOR, ".round-player-select")
        select = Select(selectEl)
        select.select_by_value(str(round_i))
>>>>>>> fec76ac5

    def _set_input_to(self, inputId, value):
        """
        Uses JS to set the input to the given value
        """
        self.browser.execute_script(f'document.getElementById("{inputId}").value = "{value}"')

    def _get_attr_from_id(self, inputId, attr):
        """
        Uses JS to get the attribute, use `value` for <input>s and `innerHTML` for divs
        """
        return self.browser.execute_script(f'return document.getElementById("{inputId}").{attr};')

    def _get_attr_from_class(self, className, attr):
        """
        Uses JS to get the attribute, use `value` for <input>s and `innerHTML` for divs
        """
        return self.browser.execute_script(
            f'return document.getElementsByClassName("{className}")[0].{attr};')<|MERGE_RESOLUTION|>--- conflicted
+++ resolved
@@ -271,19 +271,9 @@
         """
         # Cancel animation by clicking on round_i'th element element
         container = self.browser.find_element(By.ID, 'bargraph-slider-container')
-<<<<<<< HEAD
-        tick = container.find_elements(By.CLASS_NAME, 'slider-item')[round_i]
-
-        # Note - need an action chain because the first tick isn't actually receiving the click,
-        # the slider itself handles it, and selenium throws ElementClickInterceptedException
-        ActionChains(self.browser).move_to_element(tick) \
-            .click(tick) \
-            .perform()
-=======
         selectEl = container.find_element(By.CSS_SELECTOR, ".round-player-select")
         select = Select(selectEl)
         select.select_by_value(str(round_i))
->>>>>>> fec76ac5
 
     def _set_input_to(self, inputId, value):
         """
