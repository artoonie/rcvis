--- conflicted
+++ resolved
@@ -240,10 +240,6 @@
                 f"after which {winnerText}. Here's what happened in each round. "
         else:
             text = f"After {numRounds} rounds of this {electionType}, "\
-<<<<<<< HEAD
-                f"{winnerText}. Move the slider to see what happened in each round."
-=======
                    f"{winnerText}."
->>>>>>> fec76ac5
 
         return text