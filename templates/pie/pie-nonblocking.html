{% load static %}
{% load compress %}

{% compress js file %}
<script type="module" src="{% static 'pie/pie-chart.es.js' %}"></script>
{% endcompress %}

<script>

    // const electionSummary = JSON.parse(document.getElementById("rawDataId").textContent);
    //
    // We might as well leave this as a string, because it has to be serialized to send to the
    // client browser anyway, and the pie chart component can handle it in string form.
    const electionSummary = document.getElementById("rawDataId").textContent;

    const candidateColors = [
        "#1f77b4", "#ff7f0e", "#2ca02c", "#d62728", "#9467bd", "#8c564b", "#e377c2", "#7f7f7f",
        "#bcbd22", "#17becf", "#aec7e8", "#ffbb78", "#98df8a", "#ff9896", "#c5b0d5", "#c49c94",
        "#f7b6d2", "#c7c7c7", "#dbdb8d", "#9edae5", "#3366cc", "#dc3912", "#ff9900", "#109618",
        "#990099", "#0099c6", "#dd4477", "#66aa00", "#b82e2e", "#316395"
    ];    

    // Create the pie-chart element
    const pieChart = document.createElement("pie-chart");

    // Functions *must* be added as properties; anything added as an attribute must be a string.
    // So we don't have to re-stringify the JSON object, which will be immediately parsed again,
    // we can just bind it in object form here.
    pieChart.requestRoundChange = updateRound;
    pieChart.electionSummary = electionSummary;
    pieChart.candidateColors = candidateColors;

    // Append it to the div
    document.getElementById("pie-body").appendChild(pieChart);

    trs_createSliderAndTimeline({
      wrapperDivId: 'pie-slider-container',
<<<<<<< HEAD
      numTicks: {{config.numRounds}},
      tickText: generateTickTexts({{config.numRounds}}),
      hideActiveTickText: doHideActiveTickText({{config.numRounds}}),
      sliderValueChanged: updatePieChartRound,
=======
      numTicks: {{ config.numRounds }},
      tickText: generateTickTexts({{ config.numRounds }}),
      hideActiveTickText: doHideActiveTickText({{ config.numRounds }}),
      sliderValueChanged: goToRoundSvelte,
>>>>>>> f95f093b
      timelineData: generateTimelineData(humanFriendlyEventsPerRound),
      timelinePeeking: !config.doUseDescriptionInsteadOfTimeline,
      timeBetweenStepsMs: 3000,
      animateOnLoad: false,
    });

    function updatePieChartRound(sliderIndex) {
        pieChart.currentRound = sliderIndex+1;
    }

    // When the pie chart is animating it knows it is advancing rounds, but to avoid reactive
    // loops it requests to be told the new currentRound rather than using 2-way binding.
    // And we also update the slider state while we're at it.
    function updateRound(roundNum) {
        pieChart.currentRound = roundNum;
        trs_moveSliderTo('pie-slider-container', roundNum - 1);
    }

</script><|MERGE_RESOLUTION|>--- conflicted
+++ resolved
@@ -35,17 +35,10 @@
 
     trs_createSliderAndTimeline({
       wrapperDivId: 'pie-slider-container',
-<<<<<<< HEAD
-      numTicks: {{config.numRounds}},
-      tickText: generateTickTexts({{config.numRounds}}),
-      hideActiveTickText: doHideActiveTickText({{config.numRounds}}),
-      sliderValueChanged: updatePieChartRound,
-=======
       numTicks: {{ config.numRounds }},
       tickText: generateTickTexts({{ config.numRounds }}),
       hideActiveTickText: doHideActiveTickText({{ config.numRounds }}),
-      sliderValueChanged: goToRoundSvelte,
->>>>>>> f95f093b
+      sliderValueChanged: updatePieChartRound,
       timelineData: generateTimelineData(humanFriendlyEventsPerRound),
       timelinePeeking: !config.doUseDescriptionInsteadOfTimeline,
       timeBetweenStepsMs: 3000,
